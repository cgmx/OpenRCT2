--- conflicted
+++ resolved
@@ -61,9 +61,9 @@
 	if (result >= 0)
 		return;
 
-	log_fatal("SDL_Init %s", SDL_GetError());
-	exit(-1);
-}
+		log_fatal("SDL_Init %s", SDL_GetError());
+		exit(-1);
+	}
 
 void audio_quit()
 {
@@ -79,9 +79,9 @@
 	if (gAudioDeviceCount <= 0)
 		return;
 
-	gAudioDeviceCount++;
-	gAudioDevices = malloc(gAudioDeviceCount * sizeof(audio_device));
-	safe_strncpy(gAudioDevices[0].name, language_get_string(5510), AUDIO_DEVICE_NAME_SIZE);
+		gAudioDeviceCount++;
+		gAudioDevices = malloc(gAudioDeviceCount * sizeof(audio_device));
+		safe_strncpy(gAudioDevices[0].name, language_get_string(5510), AUDIO_DEVICE_NAME_SIZE);
 
 	for (int i = 1; i < gAudioDeviceCount; i++) {
 		const char *utf8Name = SDL_GetAudioDeviceName(i - 1, SDL_FALSE);
@@ -89,8 +89,8 @@
 			utf8Name = language_get_string(5511);
 
 		safe_strncpy(gAudioDevices[i].name, utf8Name, AUDIO_DEVICE_NAME_SIZE);
-	}
-}
+		}
+	}
 
 int audio_play_sound_panned(int soundId, int pan, sint16 x, sint16 y, sint16 z)
 {
@@ -137,9 +137,9 @@
 	rct_xy16 pos2 = coordinate_3d_to_2d(location, rotation);
 	rct_window *window = RCT2_GLOBAL(RCT2_ADDRESS_NEW_WINDOW_PTR, rct_window*);
 	while (true) {
-		window--;
+				window--;
 		if (window < RCT2_ADDRESS(RCT2_ADDRESS_WINDOW_LIST, rct_window))
-			break;
+					break;
 
 		rct_viewport *viewport = window->viewport;
 		if (!viewport || !(viewport->flags & VIEWPORT_FLAG_SOUND_ON))
@@ -153,11 +153,11 @@
 		if (vy < 0 || vy >= viewport->view_height || vx < 0 || vx >= viewport->view_width || params.volume < -10000) {
 			params.in_range = false;
 			return params;
-		}
-	}
+				}
+					}
 
 	return params;
-}
+				}
 
 int audio_play_sound(int soundId, int volume, int pan)
 {
@@ -169,7 +169,7 @@
 		int x2 = pan << 16;
 		uint16 screenWidth = max(64, RCT2_GLOBAL(RCT2_ADDRESS_SCREEN_WIDTH, uint16));
 		mixerPan = ((x2 / screenWidth) - 0x8000) >> 4;
-	}
+			}
 
 	Mixer_Play_Effect(soundId, MIXER_LOOP_NONE, DStoMixerVolume(volume), DStoMixerPan(mixerPan), 1, 1);
 	return 0;
@@ -194,13 +194,8 @@
 		pathId = PATH_ID_CSS17;
 		break;
 	case 3:
-<<<<<<< HEAD
-		if (rand() & 1)
+		if (util_rand() & 1)
 			pathId = PATH_ID_CSS50;
-=======
-		if (util_rand() & 1)
-			musicPathId = PATH_ID_CSS50;
->>>>>>> 84399999
 		else
 			pathId = PATH_ID_CSS17;
 		break;
@@ -265,10 +260,10 @@
 		if (file == NULL)
 			continue;
 
-		uint32 head;
-		SDL_RWread(file, &head, sizeof(head), 1);
-		SDL_RWclose(file);
-		RCT2_GLOBAL(0x014241BC, uint32) = 0;
+			uint32 head;
+			SDL_RWread(file, &head, sizeof(head), 1);
+			SDL_RWclose(file);
+			RCT2_GLOBAL(0x014241BC, uint32) = 0;
 		if (head == 0x78787878)
 			rideMusicInfo->length = 0;
 	}
@@ -328,7 +323,7 @@
 	if (gOpenRCT2Headless || RCT2_GLOBAL(RCT2_ADDRESS_CURRENT_SOUND_DEVICE, sint32) == -1)
 		return;
 
-	for (int i = 0; i < countof(gVehicleSoundList); i++) {
+		for (int i = 0; i < countof(gVehicleSoundList); i++) {
 		rct_vehicle_sound *vehicleSound = &gVehicleSoundList[i];
 		if (vehicleSound->id == 0xFFFF)
 			continue;
