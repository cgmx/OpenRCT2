--- conflicted
+++ resolved
@@ -382,10 +382,10 @@
 	if (typeId != 0xFFFFFFFF) {
 		if (typeId >= 0x10000) {
 			uint8 *rideEntry = RCT2_GLOBAL(0x009ACFA4 + (typeId & 0xFF) * 4, uint8*);
-			if (RCT2_GLOBAL(rideEntry + 8, uint32) & 0x1000)
-				stringId = RCT2_GLOBAL(rideEntry, uint16);
-			else
-				stringId = (typeId & 0xFF00) + 2;
+				if (RCT2_GLOBAL(rideEntry + 8, uint32) & 0x1000)
+					stringId = RCT2_GLOBAL(rideEntry, uint16);
+				else
+					stringId = (typeId & 0xFF00) + 2;
 
 			lastDevelopmentFormat = STR_RESEARCH_RIDE_LABEL;
 		} else {
@@ -393,12 +393,8 @@
 			stringId = RCT2_GLOBAL(sceneryEntry, uint16);
 			lastDevelopmentFormat = STR_RESEARCH_SCENERY_LABEL;
 		}
-<<<<<<< HEAD
-		gfx_draw_string_left_wrapped(dpi, &stringId, x, y, 266, STR_RESEARCH_RIDE_LABEL, 0);
-=======
 		gfx_draw_string_left_wrapped(dpi, &stringId, x, y, 266, lastDevelopmentFormat, 0);
->>>>>>> 654e40aa
-	}
+	}	
 }
 
 #pragma endregion
