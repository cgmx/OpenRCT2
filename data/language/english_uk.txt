--- conflicted
+++ resolved
@@ -3465,12 +3465,8 @@
 STR_5129    :Enter selection size between {COMMA16} and {COMMA16}
 STR_5130    :Map size
 STR_5131    :Enter map size between {COMMA16} and {COMMA16}
-<<<<<<< HEAD
-STR_5132    :Fix all rides
-=======
 STR_5132    :Fix all rides
 STR_5133    :{SMALLFONT}{BLACK}Adjust smaller area of land rights
 STR_5134    :{SMALLFONT}{BLACK}Adjust larger area of land rights
 STR_5135    :{SMALLFONT}{BLACK}Buy land rights and construction rights
-STR_5136    :Land rights
->>>>>>> 3940bf45
+STR_5136    :Land rights